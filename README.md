--- conflicted
+++ resolved
@@ -1,191 +1,105 @@
-Here's your **README.md** in the same structured format, ready to copy and paste:  
-
-<<<<<<< HEAD
----
-
-# 🌿 Plant Disease Guardian  
-
-**Plant Disease Guardian** is an AI-powered web application designed to detect plant diseases from leaf images using deep learning. Built with **TensorFlow**, **Streamlit**, and **Google's Gemini AI**, this tool provides instant predictions along with disease details, prevention tips, and treatment suggestions.  
+Certainly! Here's your **README.md** rewritten in the exact clean format you've requested, ready to copy and paste:
 
 ---
 
-## 🚀 Features  
-- 📷 **Upload a Leaf Image**: Easily upload a plant leaf image for analysis.  
-- 🌱 **AI-Powered Disease Detection**: Uses a deep learning model to classify plant diseases.  
-- 🤖 **AI-Generated Disease Insights**: Fetches additional details using Google's Gemini AI.  
-- 📊 **Confidence Score**: Displays model confidence in the prediction.  
-- 📋 **Alternative Predictions**: Shows secondary predictions if confidence is low.  
-- 🌍 **User-Friendly UI**: Simple and mobile-friendly interface powered by **Streamlit**.  
+# 🌿 Plant Disease Guardian
+
+**Plant Disease Guardian** is an AI-powered web application designed to detect plant diseases from leaf images using deep learning. Built with **TensorFlow**, **Streamlit**, and **Google's Gemini AI**, this tool provides instant predictions along with disease details, prevention tips, and treatment suggestions.
 
 ---
 
-## 🛠️ Installation & Setup  
-
-### 1️⃣ Clone the Repository  
-```bash
-git clone https://github.com/your-username/plant-disease-guardian.git
-cd plant-disease-guardian
-```  
-
-### 2️⃣ Install Dependencies  
-Ensure you have **Python 3.8+** installed, then install the required libraries:  
-=======
-## 🚀 Overview
-**Plant Disease Guardian** is an AI-powered tool for detecting plant diseases from leaf images. It uses a deep learning model trained with TensorFlow to classify diseases and integrates the Gemini AI API to provide detailed information about the detected diseases.
-
-## 🎯 Features
-- 📷 **Upload Leaf Images** – Users can upload images of plant leaves.
-- 🌱 **AI-Powered Disease Detection** – A trained deep learning model classifies the disease.
-- 🤖 **Gemini AI Integration** – Provides detailed descriptions, symptoms, and treatments.
-- 📊 **Confidence Score Display** – Shows how confident the model is about its prediction.
-- ⚠️ **Alternative Prediction** – If confidence is low, an alternative result is displayed.
-- 🎨 **User-Friendly UI** – Built with Streamlit for an interactive experience.
+## 🚀 Features
+- 📷 **Upload a Leaf Image**: Easily upload a plant leaf image for analysis.
+- 🌱 **AI-Powered Disease Detection**: Uses a deep learning model to classify plant diseases.
+- 🤖 **AI-Generated Disease Insights**: Fetches additional details using Google's Gemini AI.
+- 📊 **Confidence Score**: Displays model confidence in the prediction.
+- 📋 **Alternative Predictions**: Shows secondary predictions if confidence is low.
+- 🌍 **User-Friendly UI**: Simple and mobile-friendly interface powered by **Streamlit**.
 
 ---
 
-## 📦 Installation
+## 🛠️ Installation & Setup
+
 ### 1️⃣ Clone the Repository
 ```bash
-git clone https://github.com/viswalegend27/Leaf-Guardian-Python.git
-cd Leaf-Guardian-Python
+git clone https://github.com/viswalegend27/plant-disease-guardian.git
+cd plant-disease-guardian
 ```
 
 ### 2️⃣ Install Dependencies
->>>>>>> a897c8c9
+Make sure you have **Python 3.8+** installed, then install the required libraries:
 ```bash
 pip install -r requirements.txt
-```  
+```
 
-<<<<<<< HEAD
-### 3️⃣ Set Up API Keys (Optional for AI-generated insights)  
-Create a `.env` file in the project root and add your **Gemini API key**:  
-=======
-### 3️⃣ Set Up API Keys (Optional for AI Integration)
-Create a `.env` file or use `.streamlit/secrets.toml` and add your Gemini API key:
->>>>>>> a897c8c9
+### 3️⃣ Set Up API Keys (Optional for AI-generated insights)
+Create a `.env` file in the project root and add your **Gemini API key**:
 ```
 GEMINI_API_KEY=your_api_key_here
-```  
+```
 
-<<<<<<< HEAD
-### 4️⃣ Run the Application  
+### 4️⃣ Run the Application
 ```bash
 streamlit run app.py
-```  
-
----
-
-## 📚 How It Works  
-1. **User Uploads an Image** - A plant leaf image is uploaded to the application.  
-2. **Image Preprocessing** - The image is resized and converted into an array for model input.  
-3. **Disease Classification** - A trained TensorFlow model predicts the disease.  
-4. **AI-Powered Explanation** - The Gemini AI provides additional disease details (if enabled).  
-5. **Results Displayed** - The app shows the prediction, confidence score, and treatment suggestions.  
-
----
-
-## 🏗️ Project Structure  
-=======
----
-
-## 🚀 Running the App
-```bash
-streamlit run main.py
 ```
 
 ---
 
-## 📷 Usage
-1️⃣ **Upload an image** of a plant leaf.
-2️⃣ **AI model processes the image** and predicts the disease.
-3️⃣ **Get instant results** with confidence scores.
-4️⃣ **Additional AI insights** (if Gemini API is configured).
+## 📚 How It Works
+1. **User Uploads an Image** - A plant leaf image is uploaded to the application.
+2. **Image Preprocessing** - The image is resized and converted into an array for model input.
+3. **Disease Classification** - A trained TensorFlow model predicts the disease.
+4. **AI-Powered Explanation** - The Gemini AI provides additional disease details (if enabled).
+5. **Results Displayed** - The app shows the prediction, confidence score, and treatment suggestions.
 
 ---
 
-## 🏗️ Directory Structure
+## 🏗️ Project Structure
 ```
-Leaf-Guardian-Python/
-│── .streamlit/
-│   ├── secrets.toml (optional for API keys)
-│── app.py
-│── main.py
-│── requirements.txt
-│── runtime.txt
-│── README.md
-│── 1.keras (Trained TensorFlow Model)
->>>>>>> a897c8c9
+📂 plant-disease-guardian
+│── 📄 main.py           # Main Streamlit application
+│── 📂 models            # Contains trained TensorFlow models
+│── 📂 assets            # Images and UI assets
+│── 📄 requirements.txt  # Dependencies list
+│── 📄 .env.example      # Provide your Gemini API Key here.
+│── 📄 README.md         # Project documentation
+│── 📂 .streamlit        # Streamlit folder
+        │── secrets.toml # You can provide you Gemini API Key here to. Must have create this folder to work with the code as it or else alter the main.py      
 ```
-📂 plant-disease-guardian  
-│── 📄 app.py           # Main Streamlit application  
-│── 📂 models           # Contains trained TensorFlow models  
-│── 📂 assets           # Images and UI assets  
-│── 📄 requirements.txt  # Dependencies list  
-│── 📄 .env.example      # Example environment variables  
-│── 📄 README.md         # Project documentation  
-```  
-
 ---
 
-<<<<<<< HEAD
-## 📌 Supported Plant Diseases  
-| **Plant**      | **Disease**                      |  
-|---------------|--------------------------------|  
-| Tomato       | Late Blight, Early Blight, Healthy |  
-| Potato       | Late Blight, Early Blight, Healthy |  
-| Pepper Bell  | Bacterial Spot, Healthy           |  
-
----
-
-## 🏆 Contributing  
-Feel free to contribute! Open an issue or submit a pull request if you find bugs, have feature requests, or want to improve the project.  
-
-### To contribute:  
-1. Fork the repository  
-2. Create a new branch (`feature-xyz`)  
-3. Commit your changes (`git commit -m "Added feature xyz"`)  
-4. Push to your branch (`git push origin feature-xyz`)  
-5. Create a Pull Request 🎉  
-
----
-
-## 📜 License  
-This project is open-source and available under the **MIT License**.  
-
----
-
-## 💡 Acknowledgments  
-- **TensorFlow** for deep learning model support  
-- **Streamlit** for UI development  
-- **Google Gemini AI** for AI-powered insights  
-
-💚 Happy Farming! 🌱  
-
----
-=======
-## 🛠 Technologies Used
-- **Python** – Core programming language
-- **TensorFlow/Keras** – Deep learning model for classification
-- **Streamlit** – Web framework for interactive UI
-- **Google Gemini AI** – For enhanced disease information
-- **PIL (Pillow)** – Image processing
-- **dotenv** – For handling environment variables
-
----
-
-## 📌 To-Do
-✅ Improve UI with real-time updates  
-✅ Optimize model performance  
-🔜 Add more plant disease categories  
-🔜 Deploy using Docker/Cloud services  
+## 📌 Supported Plant Diseases
+| **Plant**     | **Disease**                          |
+|---------------|--------------------------------------|
+| Tomato       | Late Blight, Early Blight, Healthy  |
+| Potato       | Late Blight, Early Blight, Healthy  |
+| Pepper Bell  | Bacterial Spot, Healthy             |
 
 ---
 
 ## 🏆 Contributing
-Feel free to contribute by submitting issues or pull requests! 😊
+We welcome contributions! If you'd like to improve the project:
+
+1. Fork the repository.
+2. Create a new branch (`feature-xyz`).
+3. Commit your changes (`git commit -m "Added feature xyz"`).
+4. Push to your branch (`git push origin feature-xyz`).
+5. Create a Pull Request 🎉
 
 ---
 
 ## 📜 License
-MIT License © 2025 viswalegend27
->>>>>>> a897c8c9
+This project is open-source and available under the **MIT License**.
+
+---
+
+## 💡 Acknowledgments
+- **TensorFlow** for deep learning model support.
+- **Streamlit** for UI development.
+- **Google Gemini AI** for AI-powered insights.
+
+---
+
+💚 Happy Farming! 🌱  
+
+---